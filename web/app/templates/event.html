{% extends "base.html" %}
{% set title = "Événement" %}
{% block content %}

<style>
  .state-ok{
    border-color: var(--success) !important;
    background:
      radial-gradient(600px 200px at top left, rgba(18,184,134,.15), transparent),
      #0f1e2f;
    box-shadow: 0 0 0 1px rgba(18,184,134,.35) inset, 0 0 18px rgba(18,184,134,.15);
  }
  .state-bad{
    border-color: var(--danger) !important;
    background:
      radial-gradient(600px 200px at top left, rgba(255,107,107,.12), transparent),
      #0f1a27;
    box-shadow: 0 0 0 1px rgba(255,107,107,.30) inset, 0 0 18px rgba(255,107,107,.12);
  }
  .state-wait{
    border-color: var(--border) !important;
    background:
      radial-gradient(600px 200px at top left, rgba(45,123,191,.08), transparent),
      var(--bg-2);
  }
  .chip{padding:4px 8px;border-radius:999px;font-weight:800;font-size:12px;border:1px solid var(--border);}
  .chip.ok{background:#0e2a24;color:#bff3e7;border-color:#1d6e5d}
  .chip.bad{background:#2a0e14;color:#ffd5dc;border-color:#75212f}
  .chip.wait{background:#101c2e;color:#b7c7dc;border-color:#24344f}

  .status-dot{width:10px;height:10px;border-radius:50%;display:inline-block;margin-right:8px;vertical-align:middle}
  .dot-ok{background:var(--success)} .dot-bad{background:var(--danger)} .dot-wait{background:#37527a}

  .parents-card .title{display:flex;align-items:center;gap:10px}
  .parents-bar{display:flex;gap:8px;overflow:auto;padding:8px 2px}
  .parent-pill{
    display:inline-flex;align-items:center;gap:8px;
    padding:8px 12px;border-radius:999px;border:1px solid var(--border);cursor:pointer;
    user-select:none;white-space:nowrap;transition:transform .08s ease, box-shadow .08s ease, border-color .08s ease;
    background:#0f1a2a;color:var(--text)
  }
  .parent-pill:hover{transform:translateY(-1px)}
  .pill-ok{border-color:#1d6e5d;background:#0e2a24;color:#bff3e7}
  .pill-bad{border-color:#75212f;background:#2a0e14;color:#ffd5dc}
  .pill-wait{border-color:#24344f;background:#101c2e;color:#b7c7dc}
  .focus-ring{outline:2px solid var(--pc-orange); outline-offset:2px; transition:outline-color .6s ease}

  .vehicle{font-size:12px; opacity:.9; padding:2px 6px; border-radius:6px; border:1px dashed var(--border); margin-left:8px}
  .vehicle.on{background:#0e2a24; color:#bff3e7; border-color:#1d6e5d}
  .vehicle.off{background:#101c2e; color:#b7c7dc; border-color:#24344f}
</style>

<div class="grid cols-2">
  <div class="card">
    <div class="row space-between">
      <div>
        <div class="title">{{ event.name }}</div>
        <div class="muted">Date : {{ event.date or "—" }}</div>
      </div>
      <span class="badge" id="status-badge">Statut : {{ event.status }}</span>
    </div>
    <div class="row wrap" style="margin-top:10px;">
      <a class="btn" target="_blank" href="/reports/event/{{ event.id }}/pdf">Exporter PDF</a>
      <button class="btn primary" id="btn-share">Lien secouristes</button>
      <button class="btn" id="btn-close">Clôturer l'événement</button>
    </div>
  </div>

  <div class="card">
    <div class="title">Progression</div>
    <div class="row wrap" style="margin-top:8px;gap:10px;">
      <span class="chip ok" id="stat-ok">OK : 0</span>
      <span class="chip bad" id="stat-bad">Non conformes : 0</span>
      <span class="chip wait" id="stat-wait">En attente : 0</span>
    </div>
    <div class="progress" style="margin-top:10px;"><div id="progress-bar" style="width:0%"></div></div>
    <div class="muted" id="progress-text" style="margin-top:6px;">0 / 0 vérifiés</div>
  </div>
</div>

<div class="card parents-card" style="margin-top:12px;">
  <div class="title">Parents à vérifier</div>
  <div id="parents-bar" class="parents-bar"></div>
</div>

<div class="card" style="margin-top:12px;">
  <div class="row space-between">
    <div class="title">Matériel à vérifier</div>
    <div class="muted">Vert = tout OK • Rouge = au moins un non conforme • Bleu = en attente</div>
  </div>
  <div id="tree" class="tree" style="margin-top:10px;"></div>
</div>

<script>
const EVENT_ID = {{ event.id }};
let TREE = {{ (tree or [])|tojson }};
const CURRENT_USER = "{{ (current_user.username if current_user is defined and current_user.is_authenticated else '')|e }}";
let IS_OPEN = ("{{ event.status }}".toUpperCase() === "OPEN");

// ❌ Pas de “Charger” ici (réservé à la page publique)
const ALLOW_CHARGE = false;

/* ========= State ========= */
const NODE_MAP = new Map();
const GROUP_EL = new Map();
const ITEM_EL  = new Map();
const ITEM_STATUS_TXT = new Map();
const ITEM_QTY_TXT = new Map();
const VEH_LABEL = new Map();

/* ---------- Utils ---------- */
function indexTree(nodes){
  (nodes||[]).forEach(function rec(n){
    NODE_MAP.set(n.id, n);
    (n.children||[]).forEach(rec);
  });
}
function el(tag, attrs={}, ...children){
  const e = document.createElement(tag);
  for(const [k,v] of Object.entries(attrs||{})){
    if(k==="class") e.className = v;
    else if(k==="html") e.innerHTML = v;
    else if(k.startsWith("on") && typeof v==="function") e.addEventListener(k.slice(2), v);
    else e.setAttribute(k, v);
  }
  for(const c of children){ if(c!=null) e.append(c.nodeType?c:document.createTextNode(c)); }
  return e;
}
const isUnique = n => !!(n && n.unique_item);
<<<<<<< HEAD
const isUniqueParent = n => !!(n && n.unique_parent);
const targetNodeId = n => (n && (n.target_node_id || n.id));
const domSafeId = id => String(id).replace(/[^a-zA-Z0-9_-]/g, '-');
const isItem = n => {
  if(!n) return false;
  if(isUniqueParent(n)) return false;
  return ((n.type||"").toUpperCase()==="ITEM") || (!!n.unique_item && !isUniqueParent(n));
};
=======
const isItem = n => (n && ((n.type||"").toUpperCase()==="ITEM" || isUnique(n)));
>>>>>>> ce3da395
const isGroup = n => !isItem(n);
function normStatus(s){
  s = (s||"").toUpperCase();
  if(s==="OK") return "OK";
  if(s==="NOT_OK" || s==="NOK" || s==="KO" || s==="NOT-OK" || s==="NOTOK") return "NOT_OK";
  return "PENDING";
}

/* ---------- Statuts ---------- */
function groupAllOk(n){
  let ok = true, hasItem=false;
  (function rec(x){
    if(isItem(x)){ hasItem=true; ok = ok && (normStatus(x.last_status)==="OK"); }
    (x.children||[]).forEach(rec);
  })(n);
  return hasItem && ok;
}
function groupHasBad(n){
  let bad = false;
  (function rec(x){
    if(isItem(x) && normStatus(x.last_status)==="NOT_OK") bad = true;
    (x.children||[]).forEach(rec);
  })(n);
  return bad;
}
function groupStatus(n){
  if(groupAllOk(n)) return "OK";
  if(groupHasBad(n)) return "BAD";
  return "WAIT";
}
function flattenItems(nodes){
  const out=[]; (nodes||[]).forEach(function rec(n){
    if(isItem(n)) out.push(n);
    (n.children||[]).forEach(rec);
  });
  return out;
}

/* ---------- Stats ---------- */
function recomputeStats(){
  const items = flattenItems(TREE);
  const total = items.length;
  const ok = items.filter(i=>normStatus(i.last_status)==="OK").length;
  const bad = items.filter(i=>normStatus(i.last_status)==="NOT_OK").length;
  const wait = total - ok - bad;

  document.getElementById("stat-ok").textContent = `OK : ${ok}`;
  document.getElementById("stat-bad").textContent = `Non conformes : ${bad}`;
  document.getElementById("stat-wait").textContent = `En attente : ${wait}`;
  const pct = total? Math.round(ok/total*100) : 0;
  document.getElementById("progress-bar").style.width = pct+"%";
  document.getElementById("progress-text").textContent = `${ok} / ${total} vérifiés`;
}

/* ---------- Rendu ---------- */
function itemStateClass(n){
  const s = normStatus(n.last_status);
  if(s==="OK") return "state-ok";
  if(s==="NOT_OK") return "state-bad";
  return "state-wait";
}
function groupStateClass(n){
  const s = groupStatus(n);
  if(s==="OK") return "state-ok";
  if(s==="BAD") return "state-bad";
  return "state-wait";
}
function statusDot(isOk, isBad){
  return el("span", {class:"status-dot "+(isOk?"dot-ok":(isBad?"dot-bad":"dot-wait"))});
}

function renderItem(n){
  const s = normStatus(n.last_status);
  const statusLbl = s==="OK" ? "✅ OK" : (s==="NOT_OK" ? "❌ Non conforme" : "⏳ En attente");
  const by = n.last_by ? ` (${n.last_by})` : "";
  const actionsEnabled = IS_OPEN;
  const targetId = targetNodeId(n);
  const safeId = domSafeId(n.id);

  const qtySpan = el("span", {class:"qty", id:`qty-${safeId}`}, `Qté: ${n.quantity ?? 1}`);
  ITEM_QTY_TXT.set(n.id, qtySpan);

  const statusDiv = el("div", {class:"muted", id:`status-${safeId}`}, `Dernier statut: ${statusLbl}${by}`);
  ITEM_STATUS_TXT.set(n.id, statusDiv);

  const right = el("div", {class:"row"},
    el("button", {class:"btn success", disabled:!actionsEnabled, onclick:()=>verify(targetId,"OK")}, "OK"),
    el("button", {class:"btn ghost", disabled:!actionsEnabled, onclick:()=>verify(targetId,"NOT_OK")}, "Non conforme"),
  );

  const wrap = el("div", {class:"item "+itemStateClass(n), id:`item-${safeId}`},
    el("div", null,
      el("div", {class:"name"}, statusDot(s==="OK", s==="NOT_OK"), " ", n.name, " ", qtySpan),
      statusDiv
    ),
    right
  );
  ITEM_EL.set(n.id, wrap);
  return wrap;
}

function renderGroup(n){
  // Badge véhicule (affiché sur racines si présent dans le tree)
  const veh = el("span", {class:"vehicle "+(n.charged_vehicle?'on':'off')},
    n.charged_vehicle ? `Chargé : ${n.charged_vehicle_name || "—"}` : "Non chargé"
  );
  VEH_LABEL.set(n.id, veh);

  const headerLeft = el("div", {class:"name"},
    statusDot(groupStatus(n)==="OK", groupStatus(n)==="BAD"), " ", n.name,
    n.is_event_root ? veh : null
  );

  const header = el("div", {class:"header"}, headerLeft);

  // ❌ Aucun bouton “Charger” ici (réservé à la page publique)
  const children = el("div", {class:"childs"}, ...(n.children||[]).map(renderNode));
  const box = el("div", {class:`node ${groupStateClass(n)}`, id:`node-${n.id}`}, header, children);
  GROUP_EL.set(n.id, box);
  return box;
}
function renderNode(n){ return isGroup(n) ? renderGroup(n) : renderItem(n); }

function buildUIOnce(){
  const root = document.getElementById("tree");
  root.innerHTML = "";
  indexTree(TREE);
  (TREE||[]).forEach(n => root.appendChild(renderNode(n)));
  buildParentsBar();
  recomputeStats();
}

/* ---------- MAJ incrémentales ---------- */
function applyItemDelta(local, incoming){
  // normalise & applique les nouvelles valeurs
  local.last_status = normStatus(incoming.last_status || "PENDING");
  local.last_by = incoming.last_by || "";
  if(incoming.quantity != null) local.quantity = incoming.quantity;
  if(typeof incoming.target_node_id !== "undefined") local.target_node_id = incoming.target_node_id;
  if(typeof incoming.unique_from_parent !== "undefined") local.unique_from_parent = incoming.unique_from_parent;

  const box = ITEM_EL.get(local.id);
  const statusDiv = ITEM_STATUS_TXT.get(local.id);
  const qtySpan = ITEM_QTY_TXT.get(local.id);
  if(!box) return;

  // 1) Classe visuelle de l'item (fond/contour)
  box.classList.remove("state-ok","state-bad","state-wait");
  box.classList.add(itemStateClass(local));

  // 2) ⚡️ Met à jour la pastille (dot) de l'item SANS F5
  const dot = box.querySelector(".status-dot");
  const s = normStatus(local.last_status);
  if(dot){
    dot.classList.remove("dot-ok","dot-bad","dot-wait");
    dot.classList.add(s==="OK" ? "dot-ok" : (s==="NOT_OK" ? "dot-bad" : "dot-wait"));
  }

  // 3) Texte d'état & quantité
  const label = s==="OK" ? "✅ OK" : (s==="NOT_OK" ? "❌ Non conforme" : "⏳ En attente");
  if(statusDiv) statusDiv.textContent = `Dernier statut: ${label}${local.last_by ? " ("+local.last_by+")" : ""}`;
  if(qtySpan) qtySpan.textContent = `Qté: ${local.quantity ?? 1}`;
}

function applyGroupDelta(local, incoming){
  if(local.is_event_root && (typeof incoming.charged_vehicle !== "undefined")){
    local.charged_vehicle = !!incoming.charged_vehicle;
    local.charged_vehicle_name = incoming.charged_vehicle_name || null;
    const lab = VEH_LABEL.get(local.id);
    if(lab){
      lab.classList.toggle("on", !!local.charged_vehicle);
      lab.classList.toggle("off", !local.charged_vehicle);
      lab.textContent = local.charged_vehicle ? `Chargé : ${local.charged_vehicle_name || "—"}` : "Non chargé";
    }
  }
  const box = GROUP_EL.get(local.id);
  if(!box) return;

  // Couleurs de panneau
  box.classList.remove("state-ok","state-bad","state-wait");
  box.classList.add(groupStateClass(local));

  // Pastille (dot) d'en-tête du groupe
  const dot = box.querySelector(".status-dot");
  if(dot){
    dot.classList.remove("dot-ok","dot-bad","dot-wait");
    const gs = groupStatus(local);
    dot.classList.add(gs==="OK" ? "dot-ok" : (gs==="BAD" ? "dot-bad" : "dot-wait"));
  }
}

function syncTreeIncoming(incomingRoots){
  (incomingRoots||[]).forEach(function recInc(nInc){
    const nLoc = NODE_MAP.get(nInc.id);
    if(!nLoc) return;
    if(isItem(nLoc)){
      applyItemDelta(nLoc, nInc);
    } else {
      if(nLoc.is_event_root){
        nLoc.charged_vehicle = !!nInc.charged_vehicle;
        nLoc.charged_vehicle_name = nInc.charged_vehicle_name || null;
      }
      (nInc.children||[]).forEach(recInc);
      applyGroupDelta(nLoc, nInc);
    }
  });
  updateParentsBarOnly();
  recomputeStats();
}

/* ---------- Barre Parents ---------- */
function buildParentsBar(){
  const holder = document.getElementById("parents-bar");
  if(!holder) return;
  holder.innerHTML = "";
  const parents = (TREE||[]).filter(n => isGroup(n));
  parents.forEach(p => {
    const s = groupStatus(p);
    const pillClass = s==="OK" ? "pill-ok" : (s==="BAD" ? "pill-bad" : "pill-wait");
    const pill = el("div", {class:"parent-pill "+pillClass, onclick:()=>scrollToParent(p.id)},
      statusDot(s==="OK", s==="BAD"),
      el("span", {class:"strong"}, p.name),
      p.charged_vehicle ? el("span", {class:"vehicle on"}, p.charged_vehicle_name || "—") : null
    );
    holder.appendChild(pill);
  });
}
function updateParentsBarOnly(){
  buildParentsBar();
}
function scrollToParent(id){
  const target = document.getElementById("node-"+id);
  if(!target) return;
  target.scrollIntoView({behavior:"smooth", block:"start"});
  setTimeout(()=>{ window.scrollBy({top:-70, left:0, behavior:"instant"}); }, 300);
}

/* ---------- API ---------- */
async function refreshTree(){
  try{
    const r = await fetch(`/events/${EVENT_ID}/tree`, {credentials:"include"});
    if(!r.ok) return;
    const latest = await r.json();
    syncTreeIncoming(latest);
  }catch(_){}
}
function verify(nodeId, status){
  const payload = { node_id: nodeId, status, verifier_name: CURRENT_USER || "op" };
  fetch(`/events/${EVENT_ID}/verify`, {
    method:"POST", credentials:"include",
    headers:{"Content-Type":"application/json"},
    body: JSON.stringify(payload)
  })
  .then(res=>res.ok?refreshTree():res.text().then(t=>alert(t)))
  .catch(()=>{});
}

/* ---------- Boutons haut ---------- */
document.getElementById("btn-share").addEventListener("click", ()=>{
  fetch(`/events/${EVENT_ID}/share-link`, {method:"POST", credentials:"include"})
    .then(r=>r.json())
    .then(res=>{
      if(res && res.url){
        const absolute = location.origin + res.url;
        navigator.clipboard.writeText(absolute).catch(()=>{});
        alert("Lien secouristes copié : " + absolute);
      }else{
        alert("Impossible de générer le lien.");
      }
    })
    .catch(()=> alert("Erreur réseau"));
});

document.getElementById("btn-close").addEventListener("click", ()=>{
  fetch(`/events/${EVENT_ID}/status`, {
    method:"PATCH", credentials:"include",
    headers:{"Content-Type":"application/json"},
    body: JSON.stringify({status:"CLOSED"})
  }).then(()=>{
    IS_OPEN = false;
    document.getElementById("status-badge").textContent = "Statut : CLOSED";
    ITEM_EL.forEach(box=>{
      box.querySelectorAll("button").forEach(b=> b.disabled = true);
    });
  });
});

/* ---------- Init (polling, comme avant) ---------- */
(function init(){
  buildUIOnce();
  setInterval(refreshTree, 2000);
})();
</script>
{% endblock %}<|MERGE_RESOLUTION|>--- conflicted
+++ resolved
@@ -127,18 +127,7 @@
   return e;
 }
 const isUnique = n => !!(n && n.unique_item);
-<<<<<<< HEAD
-const isUniqueParent = n => !!(n && n.unique_parent);
-const targetNodeId = n => (n && (n.target_node_id || n.id));
-const domSafeId = id => String(id).replace(/[^a-zA-Z0-9_-]/g, '-');
-const isItem = n => {
-  if(!n) return false;
-  if(isUniqueParent(n)) return false;
-  return ((n.type||"").toUpperCase()==="ITEM") || (!!n.unique_item && !isUniqueParent(n));
-};
-=======
 const isItem = n => (n && ((n.type||"").toUpperCase()==="ITEM" || isUnique(n)));
->>>>>>> ce3da395
 const isGroup = n => !isItem(n);
 function normStatus(s){
   s = (s||"").toUpperCase();
