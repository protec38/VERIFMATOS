{% extends "base.html" %}
{% set title = "Vérification Secouriste" %}
{% block content %}

<meta name="viewport" content="width=device-width, initial-scale=1" />

<style>
  :root{
    --pad-xs: 6px;
    --pad-sm: 10px;
    --pad-md: 14px;
    --pad-lg: 18px;
    --radius: 14px;
    --shadow: 0 6px 22px rgba(0,0,0,.25);
    --muted: #9fb0c6;
    --bg-card: #0f1726;
    --bg-block:#0f1a2a;
  }
  .wrap{max-width:1100px;margin:0 auto;padding:var(--pad-md)}
  .topbar{
    display:flex;flex-wrap:wrap;gap:12px;align-items:center;justify-content:space-between;
    padding:var(--pad-md);border:1px solid var(--border);border-radius:var(--radius);background:var(--bg-2);box-shadow:var(--shadow);
    position:sticky;top:8px;z-index:10
  }
  .topbar .title{font-weight:800;font-size:18px}
  .name-edit{display:flex;gap:8px;align-items:center;flex-wrap:wrap}
  .name-edit input{min-width:240px;background:#0b1120;border:1px solid var(--border);border-radius:10px;padding:10px 12px;color:var(--text)}
  .name-edit .btn{padding:10px 12px;border-radius:10px}

  .card-like{margin-top:12px;padding:var(--pad-md);border:1px solid var(--border);border-radius:var(--radius);background:var(--bg-2)}
  .parents-card .title{display:flex;align-items:center;gap:10px;margin-bottom:10px}
  .parents-bar{display:flex;gap:10px;overflow:auto;padding:4px 2px}
  .parent-pill{
    display:inline-flex;align-items:center;gap:8px;padding:10px 14px;border-radius:999px;border:1px solid var(--border);
    background:#0f1a2a;color:var(--text);white-space:nowrap;cursor:pointer;user-select:none;transition:transform .08s,border-color .08s,background .08s
  }
  .parent-pill:hover{transform:translateY(-1px)}
  .pill-ok{border-color:#1d6e5d;background:#0e2a24;color:#bff3e7}
  .pill-bad{border-color:#75212f;background:#2a0e14;color:#ffd5dc}
  .pill-wait{border-color:#24344f;background:#101c2e;color:#b7c7dc}

  .legend{color:var(--muted);font-size:13px}

  .node{border:1px solid var(--border);border-radius:12px;padding:var(--pad-sm);margin:12px 0;background:var(--bg-block)}
  .state-ok{
    border-color:var(--success)!important;background:radial-gradient(600px 200px at top left, rgba(18,184,134,.15), transparent),#0f1e2f;
    box-shadow:0 0 0 1px rgba(18,184,134,.35) inset,0 0 18px rgba(18,184,134,.15)
  }
  .state-bad{
    border-color:var(--danger)!important;background:radial-gradient(600px 200px at top left, rgba(255,107,107,.12), transparent),#0f1a27;
    box-shadow:0 0 0 1px rgba(255,107,107,.30) inset,0 0 18px rgba(255,107,107,.12)
  }
  .state-wait{border-color:var(--border)!important;background:radial-gradient(600px 200px at top left, rgba(45,123,191,.08), transparent),var(--bg-2)}
  .status-dot{width:10px;height:10px;border-radius:50%;display:inline-block;margin-right:8px;vertical-align:middle}
  .dot-ok{background:var(--success)} .dot-bad{background:var(--danger)} .dot-wait{background:#37527a}

  .header{display:flex;align-items:center;gap:10px;justify-content:space-between;padding:10px 12px;border-radius:10px}
  .toggle{cursor:pointer}
  .left{display:flex;align-items:center;gap:10px;flex-wrap:wrap}
  .name{font-weight:800}
  .meta{font-size:12px;color:var(--muted)}
  .chev{width:18px;height:18px;display:inline-flex;align-items:center;justify-content:center;opacity:.9}
  .veh{font-size:12px;opacity:.95;padding:2px 6px;border-radius:6px;border:1px dashed var(--border)}
  .veh.on{background:#0e2a24;color:#bff3e7;border-color:#1d6e5d}
  .veh.off{background:#101c2e;color:#b7c7dc;border-color:#24344f}

  .actions{display:flex;gap:8px;flex-wrap:wrap}
  .btn.xs{padding:8px 12px;border-radius:10px;font-size:14px}
  .btn.primary{background:var(--pc-orange);color:#000}

  .childs{padding:10px 8px 6px 28px}
  .childs.collapsed{display:none}

  .item{
    display:flex;align-items:flex-start;gap:14px;justify-content:space-between;
    padding:14px;border-radius:12px;margin:12px 0;border:1px solid var(--border);background:var(--bg-card)
  }
  .item .left{display:flex;gap:10px;align-items:center;flex-wrap:wrap}
  .label{font-weight:800}
  .qty{opacity:.9;font-size:12px;border:1px dashed var(--border);border-radius:8px;padding:2px 8px}
  .warn{display:inline-flex;align-items:center;gap:6px;font-size:12px;padding:2px 8px;border-radius:8px;border:1px solid #7a5d1e;background:#221a07;color:#ffd679}

  .chip{padding:4px 8px;border-radius:999px;font-weight:800;font-size:12px;border:1px solid var(--border)}
  .chip.ok{background:#0e2a24;color:#bff3e7;border-color:#1d6e5d}
  .chip.bad{background:#2a0e14;color:#ffd5dc;border-color:#75212f}
  .chip.wait{background:#101c2e;color:#b7c7dc;border-color:#24344f}

  .substats{display:flex;gap:8px;flex-wrap:wrap;margin:6px 0 0 28px}

  .stats-card .progress{height:8px;background:rgba(255,255,255,.08);border-radius:8px;overflow:hidden;margin-top:10px}
  .stats-card .progress > div{height:100%;width:0;background:var(--pc-orange);transition:width .25s ease}
  .stats-card .stats-chipbar{display:flex;gap:10px;flex-wrap:wrap;margin-top:6px}

  @media (max-width: 640px){
    .topbar{gap:12px}
    .item,.header{padding:14px}
    .item .right .btn{width:100%}
    .childs{padding-left:14px}
    .substats{margin-left:14px}
  }
  @media (min-width: 900px){
    .childs{padding-left:34px}
    .item{padding:16px 18px}
  }

  .modal-back{position:fixed;inset:0;background:rgba(0,0,0,.55);display:flex;align-items:center;justify-content:center;z-index:60}
  .modal-card{width:min(520px,92%);background:#0f1726;border:1px solid var(--border);border-radius:14px;padding:16px;box-shadow:var(--shadow)}
  .modal-card input{width:100%;margin:8px 0 12px 0;padding:10px;border-radius:10px;border:1px solid var(--border);background:#0b1120;color:#fff}
  .modal-actions{display:flex;gap:8px;justify-content:flex-end}
</style>

<div class="wrap">
  <div class="topbar">
    <div class="title">Vérification secouriste</div>
    <div class="name-edit">
      <label for="opname" class="muted">Nom & Prénom :</label>
      <input id="opname" placeholder="Ex : Dupont Marie" />
      <button class="btn" id="save-name">Enregistrer</button>
    </div>
  </div>

  <div class="card-like stats-card">
    <div class="title">Progression</div>
    <div class="stats-chipbar">
      <span class="chip ok"  id="stat-ok">OK : 0</span>
      <span class="chip bad" id="stat-bad">Non conformes : 0</span>
      <span class="chip wait" id="stat-wait">En attente : 0</span>
    </div>
    <div class="progress"><div id="progress-bar"></div></div>
    <div class="muted" id="progress-text" style="margin-top:6px;">0 / 0 vérifiés</div>
  </div>

  <div class="card-like parents-card">
    <div class="title">Parents</div>
    <div id="parents-bar" class="parents-bar"></div>
  </div>

  <div class="card-like">
    <div class="row space-between">
      <div class="title">Matériel</div>
      <div class="legend">Vert = tout OK • Rouge = non conforme • Bleu = en attente • ⚠️ proche péremption</div>
    </div>
    <div id="tree"></div>
  </div>
</div>

<script>
const TOKEN = "{{ token }}";
let TREE = [];
const NODE_MAP  = new Map();
const GROUP_EL  = new Map();
const ITEM_EL   = new Map();
const VEH_LABEL = new Map();
const COLLAPSED = new Map();

const NAME_KEY = "pcprep_public_operator";
function getOperator(){ return (localStorage.getItem(NAME_KEY) || "").trim(); }
function setOperator(v){ localStorage.setItem(NAME_KEY, (v||"").trim()); }
const opname = document.getElementById("opname");
document.getElementById("save-name").addEventListener("click", ()=>{ setOperator(opname.value); alert("Nom enregistré."); });
window.addEventListener("DOMContentLoaded", ()=>{
  const cur = getOperator();
  opname.value = cur;
  if(!cur){ openNameModal(true); }
});

function openNameModal(force=false){
  if(document.getElementById("name-modal")) return;
  const modal = document.createElement("div");
  modal.id = "name-modal";
  modal.className = "modal-back";
  modal.innerHTML = `
    <div class="modal-card">
      <div class="title" style="margin-bottom:10px">Votre nom & prénom</div>
      <div class="muted">Merci de renseigner votre identité. Elle sera associée aux vérifications.</div>
      <input id="name-input" placeholder="Ex : Martin Julie" value="${getOperator().replace(/"/g,'&quot;')}" />
      <div class="modal-actions">
        ${force ? '' : '<button class="btn ghost" id="name-cancel">Plus tard</button>'}
        <button class="btn primary" id="name-save">Valider</button>
      </div>
    </div>`;
  document.body.appendChild(modal);
  document.getElementById("name-input").focus();
  const save = ()=> {
    const v = (document.getElementById("name-input").value || "").trim();
    if(!v){ alert("Merci d’indiquer votre nom & prénom."); return; }
    setOperator(v); opname.value = v;
    modal.remove();
  };
  document.getElementById("name-save").addEventListener("click", save);
  const cancelBtn = document.getElementById("name-cancel");
  if(cancelBtn) cancelBtn.addEventListener("click", ()=> modal.remove());
}
function ensureOperatorOrAsk(){ if(getOperator()) return true; openNameModal(true); return false; }

/* ====== Helpers DOM / data ====== */
function el(tag, attrs={}, ...children){
  const e = document.createElement(tag);
  for(const [k,v] of Object.entries(attrs||{})){
    if(k==="class") e.className = v;
    else if(k==="html") e.innerHTML = v;
    else if(k.startsWith("on") && typeof v==="function") e.addEventListener(k.slice(2), v);
    else e.setAttribute(k, v);
  }
  for(const c of children){ if(c!=null) e.append(c.nodeType?c:document.createTextNode(c)); }
  return e;
}
const isUnique = n => !!(n && n.unique_item);
const isUniqueParent = n => !!(n && n.unique_parent);
const targetNodeId = n => (n && (n.target_node_id || n.id));
const domSafeId = id => String(id).replace(/[^a-zA-Z0-9_-]/g, "-");
function formatChargeInfo(vehicle, operator){
  const veh = (vehicle && vehicle.trim()) ? vehicle.trim() : "—";
  if(operator && operator.trim()){
    return `${veh} (par ${operator.trim()})`;
  }
  return veh;
}
const isItem  = n => {
  if(!n) return false;
  if(isUniqueParent(n)) return false;
  const type = (n.type||"").toUpperCase();
  return type === "ITEM" || (!!n.unique_item && !isUniqueParent(n));
};
const isGroup = n => !isItem(n);
function normStatus(s){
  s = (s||"").toUpperCase();
  if(s==="OK") return "OK";
  if(s==="NOT_OK" || s==="NOK" || s==="KO" || s==="NOT-OK" || s==="NOTOK") return "NOT_OK";
  return "PENDING";
}
function daysUntilISO(iso){
  if(!iso) return null;
  try{ const d=new Date(iso+"T00:00:00"); const now=new Date(); return Math.ceil((d-now)/86400000); }catch(_){ return null; }
}
function nextExpiryDaysFromNode(n){
  // Priorité à n.expiries (liste), fallback sur n.expiry_date (legacy)
  if (Array.isArray(n.expiries) && n.expiries.length){
    // expiries est déjà trié côté API (date asc)
    for (const e of n.expiries){
      const d = daysUntilISO(e.date);
      if (d !== null) return d;
    }
  }
  return daysUntilISO(n.expiry_date);
}
function flattenItems(nodes){ const out=[]; (nodes||[]).forEach(function rec(n){ if(isItem(n) || isUniqueParent(n)) out.push(n); (n.children||[]).forEach(rec); }); return out; }
function groupAllOk(n){ const items=flattenItems([n]); return items.length>0 && items.every(i=>normStatus(i.last_status)==="OK"); }
function groupHasBad(n){ return flattenItems([n]).some(i=>normStatus(i.last_status)==="NOT_OK"); }
function groupStatus(n){ if(groupAllOk(n)) return "OK"; if(groupHasBad(n)) return "BAD"; return "WAIT"; }
function canChargeGroup(n){ return groupAllOk(n); }

/* ====== Stats ====== */
function recomputeGlobalStats(){
  const items = flattenItems(TREE);
  const total = items.length;
  let ok=0, bad=0, wait=0;
  for(const it of items){
    const s = normStatus(it.last_status);
    if(s==="OK") ok++; else if(s==="NOT_OK") bad++; else wait++;
  }
  document.getElementById("stat-ok").textContent   = `OK : ${ok}`;
  document.getElementById("stat-bad").textContent  = `Non conformes : ${bad}`;
  document.getElementById("stat-wait").textContent = `En attente : ${wait}`;
  const pct = total ? Math.round(ok/total*100) : 0;
  document.getElementById("progress-bar").style.width = pct+"%";
  document.getElementById("progress-text").textContent = `${ok} / ${total} vérifiés`;
}

/* ====== Parents bar ====== */
function statusDot(isOk, isBad){ return el("span",{class:"status-dot "+(isOk?"dot-ok":(isBad?"dot-bad":"dot-wait"))}); }
function buildParentsBar(){
  const holder = document.getElementById("parents-bar");
  holder.innerHTML = "";
  (TREE||[]).forEach(p=>{
    if(!isGroup(p)) return;
    const s   = groupStatus(p);
    const cls = s==="OK" ? "pill-ok" : (s==="BAD" ? "pill-bad" : "pill-wait");
    const pill = el("div",{class:"parent-pill "+cls, onclick:()=>scrollAndOpen(p.id)},
      statusDot(s==="OK", s==="BAD"),
      el("span",{class:"strong"}, p.name),
      p.charged_vehicle ? el("span",{class:"veh on"}, formatChargeInfo(p.charged_vehicle_name, p.charged_operator_name)) : null
    );
    holder.appendChild(pill);
  });
}
function scrollAndOpen(id){
  COLLAPSED.set(id,false);
  const cont = document.getElementById("childs-"+id);
  const chev = document.getElementById("chev-"+id);
  if(cont){ cont.classList.remove("collapsed"); }
  if(chev){ chev.textContent = "▾"; }
  const target = document.getElementById("node-"+id);
  if(target){ target.scrollIntoView({behavior:"smooth", block:"start"}); setTimeout(()=>window.scrollBy({top:-70,left:0}), 250); }
}

/* ====== UI classes ====== */
function statusChip(s){
  s = normStatus(s);
  if(s==="OK") return el("span",{class:"chip ok"},"OK");
  if(s==="NOT_OK") return el("span",{class:"chip bad"},"Non conforme");
  return el("span",{class:"chip wait"},"En attente");
}
function groupStateClass(n){
  const s = groupStatus(n);
  if(s==="OK") return "state-ok";
  if(s==="BAD") return "state-bad";
  return "state-wait";
}

/* ====== Rendu ====== */
function renderItem(n){
  const s = normStatus(n.last_status);
  const dl = nextExpiryDaysFromNode(n);
  const qty = (n.quantity != null ? n.quantity : (n.selected_quantity != null ? n.selected_quantity : 1));
  const showWarn = (dl!=null && dl<=30);

  // petit résumé des dates (ex: 12/10, 28/10…)
  let expSummary = null;
  if (Array.isArray(n.expiries) && n.expiries.length){
    const parts = n.expiries.slice(0,3).map(e=>{
      try{ const d=new Date(e.date+"T00:00:00"); return d.toLocaleDateString(); }catch(_){ return e.date; }
    });
    expSummary = el("span",{class:"meta"}, "• Exp: "+parts.join(", ")+(n.expiries.length>3?"…":""));
  }

  const left = el("div",{class:"left"},
    el("span",{class:"status-dot "+(s==="OK"?"dot-ok":(s==="NOT_OK"?"dot-bad":"dot-wait"))}),
    el("span",{class:"label"}, n.name),
    el("span",{class:"qty"}, `Qté: ${qty}`),
    statusChip(s),
    n.last_by ? el("span",{class:"meta"}, `• par ${n.last_by}`) : null,
    expSummary,
    showWarn ? el("span",{class:"warn", title:`Péremption dans ${dl} jour(s)`},"⚠️ Péremption") : null
  );
  const targetId = targetNodeId(n);
  const safeId = domSafeId(n.id);

  const right = el("div",{class:"right"},
    el("button",{class:"btn xs success", onclick:()=>{ if(!ensureOperatorOrAsk()) return; verify(targetId,"OK"); }},"OK"),
    el("button",{class:"btn xs ghost",   onclick:()=>{ if(!ensureOperatorOrAsk()) return; verify(targetId,"NOT_OK"); }},"Non conforme")
  );

  const wrap = el("div",{class:"item "+(s==="OK"?"state-ok":(s==="NOT_OK"?"state-bad":"state-wait")), id:`item-${safeId}`}, left, right);
  ITEM_EL.set(n.id, wrap);
  return wrap;
}

function renderUniqueParentRow(n){
  const s = normStatus(n.last_status);
  const qtyValue = (n.selected_quantity != null)
    ? n.selected_quantity
    : (n.quantity != null ? n.quantity : (n.unique_quantity != null ? n.unique_quantity : 1));
  const targetId = targetNodeId(n);
  const safeId = domSafeId(n.id);

  const left = el("div",{class:"left"},
    el("span",{class:"status-dot "+(s==="OK"?"dot-ok":(s==="NOT_OK"?"dot-bad":"dot-wait"))}),
    el("span",{class:"label"}, "Qté à charger"),
    el("span",{class:"qty"}, `Qté: ${qtyValue}`),
    statusChip(s),
    n.last_by ? el("span",{class:"meta"}, `• par ${n.last_by}`) : null
  );

  const right = el("div",{class:"right"},
<<<<<<< HEAD
    el("button",{class:"btn xs primary", onclick:()=>{ if(!ensureOperatorOrAsk()) return; verify(targetId,"OK"); }},"Charger")
=======
    el("button",{class:"btn xs success", onclick:()=>{ if(!ensureOperatorOrAsk()) return; verify(targetId,"OK"); }},"Charger"),
    el("button",{class:"btn xs ghost",   onclick:()=>{ if(!ensureOperatorOrAsk()) return; verify(targetId,"NOT_OK"); }},"Non conforme")
>>>>>>> 6299dd24
  );

  const wrap = el("div",{class:`item unique-parent ${s==="OK"?"state-ok":(s==="NOT_OK"?"state-bad":"state-wait")}`, id:`item-${safeId}`}, left, right);
  ITEM_EL.set(n.id, wrap);
  return wrap;
}

function renderGroupStats(n){
  const items = flattenItems([n]);
  let ok=0,bad=0,wait=0;
  for(const it of items){
    const s = normStatus(it.last_status);
    if(s==="OK") ok++; else if(s==="NOT_OK") bad++; else wait++;
  }
  const wrap = el("div",{class:"substats", id:`gstat-${n.id}`},
    statusChip(groupStatus(n)),
    el("span",{class:"chip ok"}, `OK: ${ok}`),
    el("span",{class:"chip bad"}, `Non conf.: ${bad}`),
    el("span",{class:"chip wait"}, `Attente: ${wait}`),
    el("span",{class:"meta"}, `• Total: ${items.length}`)
  );
  return wrap;
}

function renderGroup(n){
  const isRoot = !!n.is_event_root;
  if(!COLLAPSED.has(n.id)) COLLAPSED.set(n.id, true);
  const chev = el("span",{class:"chev", id:`chev-${n.id}`}, COLLAPSED.get(n.id) ? "▸" : "▾");
  const dot  = statusDot(groupStatus(n)==="OK", groupStatus(n)==="BAD");

  const veh  = isRoot
    ? el("span",{class:"veh "+(n.charged_vehicle?'on':'off')},
        n.charged_vehicle ? `Chargé : ${formatChargeInfo(n.charged_vehicle_name, n.charged_operator_name)}` : "Non chargé")
    : null;
  if(isRoot) VEH_LABEL.set(n.id, veh);

  const headerLeft = el("div",{class:"left"},
    chev, dot, el("span",{class:"name"}, n.name),
    isRoot ? veh : null,
    el("span",{class:"meta"}, `• ${flattenItems([n]).length} élément(s)`)
  );

  const btnCharge = isRoot ? el("button",{class:"btn xs primary", onclick:(e)=>{e.stopPropagation(); if(!ensureOperatorOrAsk()) return; openChargeModal(n.id);}},"Charger") : null;

  const header = el("div",{class:"header toggle"}, headerLeft, el("div",{class:"actions"}, btnCharge));
  header.addEventListener("click", ()=>toggleCollapse(n.id));

  const gstats = renderGroupStats(n);
  const childNodes = [];
  if(isUnique(n)){
    childNodes.push(renderUniqueParentRow(n));
  }
  childNodes.push(gstats);
  (n.children||[]).forEach(child => childNodes.push(renderNode(child)));
  const childs = el("div",{class:"childs "+(COLLAPSED.get(n.id)?"collapsed":""), id:`childs-${n.id}`},
    ...childNodes
  );

  const box = el("div",{class:`node ${groupStateClass(n)}`, id:`node-${n.id}`}, header, childs);
  GROUP_EL.set(n.id, box);
  if(isRoot) updateChargeButtonState(n.id);
  return box;
}
function renderNode(n){ return isGroup(n) ? renderGroup(n) : renderItem(n); }

function indexTree(nodes){
  (nodes||[]).forEach(function rec(n){
    NODE_MAP.set(n.id, n);
    (n.children||[]).forEach(rec);
  });
}
function buildUIOnce(){
  const root = document.getElementById("tree");
  root.innerHTML = "";
  indexTree(TREE);
  (TREE||[]).forEach(n => root.appendChild(renderNode(n)));
  buildParentsBar();
  recomputeGlobalStats();
}

/* ====== Updates ====== */
function updateGroupStatsEl(n){
  const items = flattenItems([n]);
  let ok=0,bad=0,wait=0;
  for(const it of items){
    const s = normStatus(it.last_status);
    if(s==="OK") ok++; else if(s==="NOT_OK") bad++; else wait++;
  }
  const elWrap = document.getElementById(`gstat-${n.id}`);
  if(!elWrap) return;
  elWrap.innerHTML = "";
  elWrap.append(
    statusChip(groupStatus(n)),
    el("span",{class:"chip ok"}, `OK: ${ok}`),
    el("span",{class:"chip bad"}, `Non conf.: ${bad}`),
    el("span",{class:"chip wait"}, `Attente: ${wait}`),
    el("span",{class:"meta"}, `• Total: ${items.length}`)
  );
}

function applyItemDelta(local, incoming){
  local.last_status = normStatus(incoming.last_status || "PENDING");
  local.quantity    = (incoming.quantity!=null)?incoming.quantity:local.quantity;
  local.last_by     = (incoming.last_by!=null)?incoming.last_by:local.last_by;
  if(typeof incoming.target_node_id !== "undefined") local.target_node_id = incoming.target_node_id;
  if(typeof incoming.unique_from_parent !== "undefined") local.unique_from_parent = incoming.unique_from_parent;

  // ⬇️ support nouveaux champs
  if (Array.isArray(incoming.expiries)) local.expiries = incoming.expiries;
  if (incoming.expiry_date != null) local.expiry_date = incoming.expiry_date;

  const box = ITEM_EL.get(local.id);
  if(!box) return;

  box.classList.remove("state-ok","state-bad","state-wait");
  const s = normStatus(local.last_status);
  box.classList.add(s==="OK"?"state-ok":(s==="NOT_OK"?"state-bad":"state-wait"));

  const dot = box.querySelector(".status-dot");
  if(dot){
    dot.classList.remove("dot-ok","dot-bad","dot-wait");
    dot.classList.add(s==="OK" ? "dot-ok" : (s==="NOT_OK" ? "dot-bad" : "dot-wait"));
  }

  const q = box.querySelector(".qty");
  if(q) q.textContent = `Qté: ${local.quantity != null ? local.quantity : 1}`;

  const chip = box.querySelector(".chip.ok, .chip.bad, .chip.wait");
  if(chip){
    chip.className = "chip " + (s==="OK"?"ok":(s==="NOT_OK"?"bad":"wait"));
    chip.textContent = (s==="OK"?"OK":(s==="NOT_OK"?"Non conforme":"En attente"));
  }

  let metaBy = Array.from(box.querySelectorAll(".meta")).find(m => m.textContent.trim().startsWith("• par"));
  if(!metaBy){
    metaBy = el("span",{class:"meta"});
    const left = box.querySelector(".left");
    if(left) left.appendChild(metaBy);
  }
  metaBy.textContent = local.last_by ? `• par ${local.last_by}` : "";

  // MàJ résumé expirations + triangle
  // 1) supprimer anciens éléments warn et résumé exp
  Array.from(box.querySelectorAll(".warn")).forEach(e=>e.remove());
  const left = box.querySelector(".left");
  // remove ancient "• Exp:" meta if present (very simple heuristic)
  Array.from(box.querySelectorAll(".meta")).forEach(m=>{
    if (m.textContent.startsWith("• Exp:")) m.remove();
  });

  // 2) résumé exp
  if (left){
    if (Array.isArray(local.expiries) && local.expiries.length){
      const parts = local.expiries.slice(0,3).map(e=>{
        try{ const d=new Date(e.date+"T00:00:00"); return d.toLocaleDateString(); }catch(_){ return e.date; }
      });
      left.appendChild(el("span",{class:"meta"},"• Exp: "+parts.join(", ")+(local.expiries.length>3?"…":"")));
    }
    // 3) triangle
    const dl = nextExpiryDaysFromNode(local);
    if (dl!=null && dl<=30){
      left.appendChild(el("span",{class:"warn", title:`Péremption dans ${dl} jour(s)`},"⚠️ Péremption"));
    }
  }
}

function applyGroupDelta(local, incoming){
  if(typeof incoming.charged_vehicle !== "undefined"){
    local.charged_vehicle = !!incoming.charged_vehicle;
    if(typeof incoming.charged_vehicle_name !== "undefined"){
      local.charged_vehicle_name = incoming.charged_vehicle_name || null;
    }
    if(typeof incoming.operator_name !== "undefined"){
      local.charged_operator_name = incoming.operator_name || null;
    } else if(typeof incoming.charged_operator_name !== "undefined"){
      local.charged_operator_name = incoming.charged_operator_name || null;
    }
    if(!local.charged_vehicle){
      local.charged_vehicle_name = null;
      local.charged_operator_name = null;
    }
    const lab = VEH_LABEL.get(local.id);
    if(lab){
      lab.classList.toggle("on", !!local.charged_vehicle);
      lab.classList.toggle("off", !local.charged_vehicle);
      lab.textContent = local.charged_vehicle
        ? `Chargé : ${formatChargeInfo(local.charged_vehicle_name, local.charged_operator_name)}`
        : "Non chargé";
    }
  }

  const box = GROUP_EL.get(local.id);
  if(!box) return;

  box.classList.remove("state-ok","state-bad","state-wait");
  box.classList.add(groupStateClass(local));

  const dot = box.querySelector(".header .status-dot");
  if(dot){
    dot.classList.remove("dot-ok","dot-bad","dot-wait");
    const gs = groupStatus(local);
    dot.classList.add(gs==="OK" ? "dot-ok" : (gs==="BAD" ? "dot-bad" : "dot-wait"));
  }

  updateGroupStatsEl(local);
  updateChargeButtonState(local.id);
}

function syncTreeIncoming(incomingRoots){
  (incomingRoots||[]).forEach(function recInc(nInc){
    const nLoc = NODE_MAP.get(nInc.id);
    if(!nLoc) return;
    if(isUnique(nLoc)){
      applyItemDelta(nLoc, nInc);
      if(typeof nInc.charged_vehicle !== "undefined"){
        nLoc.charged_vehicle = !!nInc.charged_vehicle;
      }
      if(typeof nInc.charged_vehicle_name !== "undefined"){
        nLoc.charged_vehicle_name = nInc.charged_vehicle_name || null;
      }
      if(typeof nInc.operator_name !== "undefined"){
        nLoc.charged_operator_name = nInc.operator_name || null;
      } else if(typeof nInc.charged_operator_name !== "undefined"){
        nLoc.charged_operator_name = nInc.charged_operator_name || null;
      }
      (nInc.children||[]).forEach(recInc);
      applyGroupDelta(nLoc, nInc);
    } else if(isItem(nLoc)){
      applyItemDelta(nLoc, nInc);
    }else{
      if(typeof nInc.charged_vehicle !== "undefined"){
        nLoc.charged_vehicle = !!nInc.charged_vehicle;
      }
      if(typeof nInc.charged_vehicle_name !== "undefined"){
        nLoc.charged_vehicle_name = nInc.charged_vehicle_name || null;
      }
      if(typeof nInc.operator_name !== "undefined"){
        nLoc.charged_operator_name = nInc.operator_name || null;
      } else if(typeof nInc.charged_operator_name !== "undefined"){
        nLoc.charged_operator_name = nInc.charged_operator_name || null;
      }
      (nInc.children||[]).forEach(recInc);
      applyGroupDelta(nLoc, nInc);
    }
  });
  buildParentsBar();
  recomputeGlobalStats();
}

/* ===== API ===== */
async function fetchTree(){
  const r = await fetch(`/public/event/{{ token }}/tree`);
  if(!r.ok) throw new Error("fetch tree failed");
  return r.json();
}
async function refreshTree(){
  try{
    const latest = await fetchTree();
    if(TREE.length===0){
      TREE = latest;
      buildUIOnce();
      NODE_MAP.forEach((n,id)=>{
        if(isGroup(n)){
          COLLAPSED.set(id,true);
          document.getElementById("childs-"+id)?.classList.add("collapsed");
          const chev = document.getElementById("chev-"+id);
          if(chev) chev.textContent = "▸";
        }
      });
    }else{
      syncTreeIncoming(latest);
    }
  }catch(_){}
}
function verify(nodeId, status){
  const payload = { node_id: nodeId, status, verifier_name: getOperator() || "" };
  fetch(`/public/event/{{ token }}/verify`,{
    method:"POST",
    headers:{"Content-Type":"application/json"},
    body: JSON.stringify(payload)
  }).then(async res=>{
    if(!res.ok){ const t=await res.text(); alert(t || "Vérification refusée."); return; }
    refreshTree();
  }).catch(()=>{});
}

/* ===== Charger (racine) ===== */
let CHARGE_TARGET = null;
function openChargeModal(parentId){
  const node = NODE_MAP.get(parentId);
  if(!node) return;
  if(!canChargeGroup(node)){ alert("Impossible : tous les éléments doivent être OK."); return; }
  CHARGE_TARGET = parentId;

  const old = document.getElementById("charge-modal"); if(old) old.remove();
  const modal = el("div",{id:"charge-modal",class:"modal-back"},
    el("div",{class:"modal-card"},
      el("div",{class:"title",style:"margin-bottom:10px"},"Charger le parent"),
      el("label",{class:"muted",for:"veh-name"},"Nom du véhicule (obligatoire)"),
      el("input",{id:"veh-name",placeholder:"Ex : VSAV-2", required:true}),
      el("div",{class:"muted",style:"margin-bottom:10px"},"Opérateur : ", getOperator() || "—"),
      el("div",{class:"modal-actions"},
        el("button",{class:"btn ghost",onclick:closeChargeModal},"Annuler"),
        el("button",{class:"btn primary",onclick:confirmCharge},"Confirmer")
      )
    )
  );
  document.body.appendChild(modal);
  setTimeout(()=>document.getElementById("veh-name")?.focus(), 10);
}
function closeChargeModal(){ document.getElementById("charge-modal")?.remove(); CHARGE_TARGET = null; }
function confirmCharge(){
  const veh = (document.getElementById("veh-name")?.value || "").trim();
  if(!veh){ alert("Merci d’indiquer le nom du véhicule."); return; }

  const payload = { node_id: CHARGE_TARGET, charged_vehicle: true, operator_name: getOperator() || "", vehicle_name: veh };
  fetch(`/public/event/{{ token }}/charge`,{
    method:"POST",
    headers:{"Content-Type":"application/json"},
    body: JSON.stringify(payload)
  }).then(async res=>{
    if(!res.ok){ const t=await res.text(); alert(t || "Échec du chargement."); return; }
    // MAJ optimiste du libellé immédiatement
    const n = NODE_MAP.get(CHARGE_TARGET);
    if(n){
      n.charged_vehicle = true;
      n.charged_vehicle_name = veh;
      n.charged_operator_name = getOperator() || null;
      const lab = VEH_LABEL.get(n.id);
      if(lab){
        lab.classList.remove("off"); lab.classList.add("on");
        lab.textContent = `Chargé : ${formatChargeInfo(veh, n.charged_operator_name)}`;
      }
    }
    closeChargeModal();
    refreshTree();
  }).catch(()=>{});
}
function updateChargeButtonState(parentId){
  const n = NODE_MAP.get(parentId);
  const box = GROUP_EL.get(parentId);
  if(!n || !box) return;
  const btn = box.querySelector(".actions .btn.primary");
  if(!btn) return;
  const enable = canChargeGroup(n);
  btn.disabled = !enable;
  btn.title = enable ? "" : "Tous les éléments doivent être OK";
}

/* ====== Pliage ====== */
function toggleCollapse(id){
  const now = !COLLAPSED.get(id);
  COLLAPSED.set(id, now);
  const cont = document.getElementById("childs-"+id);
  const chev = document.getElementById("chev-"+id);
  if(cont) cont.classList.toggle("collapsed", now);
  if(chev) chev.textContent = now ? "▸" : "▾";
}

/* Boot */
(function init(){
  refreshTree();
  setInterval(()=>{
    refreshTree();
    if(!getOperator() && !document.getElementById("name-modal")) openNameModal(true);
  }, 2000);
})();
</script>

{% endblock %}<|MERGE_RESOLUTION|>--- conflicted
+++ resolved
@@ -363,12 +363,8 @@
   );
 
   const right = el("div",{class:"right"},
-<<<<<<< HEAD
-    el("button",{class:"btn xs primary", onclick:()=>{ if(!ensureOperatorOrAsk()) return; verify(targetId,"OK"); }},"Charger")
-=======
     el("button",{class:"btn xs success", onclick:()=>{ if(!ensureOperatorOrAsk()) return; verify(targetId,"OK"); }},"Charger"),
     el("button",{class:"btn xs ghost",   onclick:()=>{ if(!ensureOperatorOrAsk()) return; verify(targetId,"NOT_OK"); }},"Non conforme")
->>>>>>> 6299dd24
   );
 
   const wrap = el("div",{class:`item unique-parent ${s==="OK"?"state-ok":(s==="NOT_OK"?"state-bad":"state-wait")}`, id:`item-${safeId}`}, left, right);
