--- conflicted
+++ resolved
@@ -206,18 +206,8 @@
   return e;
 }
 const isUnique = n => !!(n && n.unique_item);
-<<<<<<< HEAD
-const domSafeId = id => String(id).replace(/[^a-zA-Z0-9_-]/g, '-');
-const isItem  = n => {
-  if(!n) return false;
-  if((n.type||"").toUpperCase()==="ITEM") return true;
-  return isUnique(n);
-};
-const isGroup = n => (n && (n.type||"").toUpperCase()==="GROUP");
-=======
 const isItem  = n => (n && ((n.type||"").toUpperCase()==="ITEM" || isUnique(n)));
 const isGroup = n => !isItem(n);
->>>>>>> 6204254f
 function normStatus(s){
   s = (s||"").toUpperCase();
   if(s==="OK") return "OK";
@@ -328,47 +318,15 @@
     expSummary,
     showWarn ? el("span",{class:"warn", title:`Péremption dans ${dl} jour(s)`},"⚠️ Péremption") : null
   );
-<<<<<<< HEAD
-  const safeId = domSafeId(n.id);
-
-  const right = el("div",{class:"right"},
-    el("button",{class:"btn xs success", onclick:()=>{ if(!ensureOperatorOrAsk()) return; verify(n.id,"OK"); }},"OK"),
-    el("button",{class:"btn xs ghost",   onclick:()=>{ if(!ensureOperatorOrAsk()) return; verify(n.id,"NOT_OK"); }},"Non conforme")
-  );
-
-  const wrap = el("div",{class:"item "+(s==="OK"?"state-ok":(s==="NOT_OK"?"state-bad":"state-wait")), id:`item-${safeId}`}, left, right);
-  ITEM_EL.set(n.id, wrap);
-  return wrap;
-}
-
-function renderUniqueParentRow(n){
-  const s = normStatus(n.last_status);
-  const qtyValue = (n.selected_quantity != null) ? n.selected_quantity : (n.quantity != null ? n.quantity : (n.unique_quantity != null ? n.unique_quantity : 1));
-  const safeId = domSafeId(n.id);
-
-  const left = el("div",{class:"left"},
-    el("span",{class:"status-dot "+(s==="OK"?"dot-ok":(s==="NOT_OK"?"dot-bad":"dot-wait"))}),
-    el("span",{class:"label"}, "Qté sélectionnée"),
-    el("span",{class:"qty"}, `Qté: ${qtyValue}`),
-    statusChip(s),
-    n.last_by ? el("span",{class:"meta"}, `• par ${n.last_by}`) : null
-  );
-
-=======
   const targetId = targetNodeId(n);
   const safeId = domSafeId(n.id);
 
->>>>>>> 6204254f
   const right = el("div",{class:"right"},
     el("button",{class:"btn xs success", onclick:()=>{ if(!ensureOperatorOrAsk()) return; verify(targetId,"OK"); }},"OK"),
     el("button",{class:"btn xs ghost",   onclick:()=>{ if(!ensureOperatorOrAsk()) return; verify(targetId,"NOT_OK"); }},"Non conforme")
   );
 
-<<<<<<< HEAD
-  const wrap = el("div",{class:`item unique-parent ${s==="OK"?"state-ok":(s==="NOT_OK"?"state-bad":"state-wait")}`, id:`item-${safeId}`}, left, right);
-=======
   const wrap = el("div",{class:"item "+(s==="OK"?"state-ok":(s==="NOT_OK"?"state-bad":"state-wait")), id:`item-${safeId}`}, left, right);
->>>>>>> 6204254f
   ITEM_EL.set(n.id, wrap);
   return wrap;
 }
@@ -470,13 +428,6 @@
   local.last_status = normStatus(incoming.last_status || "PENDING");
   local.quantity    = (incoming.quantity!=null)?incoming.quantity:local.quantity;
   local.last_by     = (incoming.last_by!=null)?incoming.last_by:local.last_by;
-<<<<<<< HEAD
-  if(typeof incoming.selected_quantity !== "undefined"){
-    local.selected_quantity = incoming.selected_quantity;
-    if(incoming.quantity == null) local.quantity = incoming.selected_quantity;
-  }
-=======
->>>>>>> 6204254f
   if(typeof incoming.target_node_id !== "undefined") local.target_node_id = incoming.target_node_id;
   if(typeof incoming.unique_from_parent !== "undefined") local.unique_from_parent = incoming.unique_from_parent;
 
