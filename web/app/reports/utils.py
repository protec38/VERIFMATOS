--- conflicted
+++ resolved
@@ -85,13 +85,6 @@
         status = info.get("status", "TODO")
         ok = 1 if status == "OK" else 0
         total = 1
-<<<<<<< HEAD
-        qty_selected = selected_quantities.get(node.id) if is_unique else getattr(node, "quantity", None)
-        if is_unique and qty_selected is None:
-            qty_selected = getattr(node, "unique_quantity", None)
-
-        leaf_payload = {
-=======
         if is_unique:
             qty_selected = selected_quantities.get(node.id)
             if qty_selected is None:
@@ -101,7 +94,6 @@
             data["quantity"] = qty_selected
             data["selected_quantity"] = qty_selected
         data.update({
->>>>>>> 6204254f
             "last_status": status,
             "last_by": info.get("verifier_name"),
             "last_at": info.get("created_at"),
@@ -111,16 +103,6 @@
             "missing_qty": info.get("missing_qty"),
         }
 
-<<<<<<< HEAD
-        data.update(leaf_payload)
-        if is_unique:
-            data.update({
-                "unique_item": True,
-                "unique_quantity": getattr(node, "unique_quantity", None),
-                "quantity": qty_selected,
-                "selected_quantity": qty_selected,
-            })
-=======
         if node.type == NodeType.ITEM:
             data.update(leaf_payload)
             return data, ok, total
@@ -147,7 +129,6 @@
             **leaf_payload,
         }
         data["children"].append(child)
->>>>>>> 6204254f
         return data, ok, total
 
     # Groupe = GROUP
