--- conflicted
+++ resolved
@@ -128,8 +128,6 @@
         base["children"] = []
         return base
 
-<<<<<<< HEAD
-=======
     # GROUP
     is_unique = bool(getattr(node, "unique_item", False))
     if is_unique:
@@ -153,7 +151,6 @@
         base["children"] = []
         return base
 
->>>>>>> 6204254f
     children = []
     # relation ORM “children” ou requête fallback
     if hasattr(node, "children"):
@@ -175,32 +172,9 @@
         if getattr(ens, "comment", None):
             base["comment"] = ens.comment
 
-<<<<<<< HEAD
-    is_unique = bool(getattr(node, "unique_item", False))
-    base["unique_item"] = is_unique
-    if is_unique:
-        info = latest.get(int(node.id), {})
-        qty_selected = selected_quantities.get(int(node.id))
-        if qty_selected is None:
-            qty_selected = getattr(node, "unique_quantity", None)
-
-        base.update({
-            "unique_quantity": getattr(node, "unique_quantity", None),
-            "quantity": qty_selected,
-            "selected_quantity": qty_selected,
-            "last_status": info.get("status", "TODO"),
-            "last_by": info.get("by"),
-            "last_at": info.get("at"),
-            "comment": info.get("comment"),
-            "issue_code": info.get("issue_code"),
-            "observed_qty": info.get("observed_qty"),
-            "missing_qty": info.get("missing_qty"),
-        })
-=======
     base["unique_item"] = is_unique
     if is_unique:
         base["unique_quantity"] = getattr(node, "unique_quantity", None)
->>>>>>> 6204254f
     return base
 
 def build_event_tree(event_id: int) -> List[Dict[str, Any]]:
