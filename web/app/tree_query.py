--- conflicted
+++ resolved
@@ -135,35 +135,8 @@
         qty_selected = selected_quantities.get(int(node.id))
         if qty_selected is None:
             qty_selected = getattr(node, "unique_quantity", None)
-<<<<<<< HEAD
-
-        child_id = f"unique-{node.id}"
-        child_payload: Dict[str, Any] = {
-            "id": child_id,
-            "type": NodeType.ITEM.name,
-            "name": node.name,
-            "quantity": qty_selected,
-            "selected_quantity": qty_selected,
-            "last_status": info.get("status", "TODO"),
-            "last_by": info.get("by"),
-            "last_at": info.get("at"),
-            "comment": info.get("comment"),
-            "issue_code": info.get("issue_code"),
-            "observed_qty": info.get("observed_qty"),
-            "missing_qty": info.get("missing_qty"),
-            "unique_item": True,
-            "unique_from_parent": True,
-            "unique_parent_id": node.id,
-            "target_node_id": node.id,
-        }
-
         base.update({
             "unique_item": True,
-            "unique_parent": True,
-=======
-        base.update({
-            "unique_item": True,
->>>>>>> ce3da395
             "unique_quantity": getattr(node, "unique_quantity", None),
             "quantity": qty_selected,
             "selected_quantity": qty_selected,
@@ -175,12 +148,7 @@
             "observed_qty": info.get("observed_qty"),
             "missing_qty": info.get("missing_qty"),
         })
-<<<<<<< HEAD
-        base["is_event_root"] = bool(is_root)
-        base["children"] = [child_payload]
-=======
         base["children"] = []
->>>>>>> ce3da395
         return base
 
     children = []
@@ -250,11 +218,7 @@
         return bool(n.get("unique_parent"))
 
     def collect(n: Dict[str, Any]):
-<<<<<<< HEAD
-        if ((n.get("type") or "").upper() == "ITEM") or (n.get("unique_item") and not _is_unique_parent(n)):
-=======
         if ((n.get("type") or "").upper() == "ITEM") or n.get("unique_item"):
->>>>>>> ce3da395
             items.append(n)
         for c in n.get("children") or []:
             collect(c)
